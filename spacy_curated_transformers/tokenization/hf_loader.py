--- conflicted
+++ resolved
@@ -19,9 +19,6 @@
     SUPPORTED_TOKENIZERS = ()  # type: ignore
 
 
-<<<<<<< HEAD
-def build_hf_piece_encoder_loader_v1(*, name: str, revision: str = "main") -> Callable[
-=======
 class _HFPieceEncoderLoader:
     """This was formerly an inline function. However, only proper objects
     can be pickled."""
@@ -42,10 +39,7 @@
         return _convert_encoder(model, tokenizer)
 
 
-def build_hf_piece_encoder_loader_v1(
-    *, name: str, revision: str = "main"
-) -> Callable[
->>>>>>> 246a5b36
+def build_hf_piece_encoder_loader_v1(*, name: str, revision: str = "main") -> Callable[
     [Tok2PiecesModelT, Optional[Tok2PiecesInT], Optional[Tok2PiecesInT]],
     Tok2PiecesModelT,
 ]:
