--- conflicted
+++ resolved
@@ -32,11 +32,7 @@
     # fmt: on
 ):
     """
-<<<<<<< HEAD
     Fill Curated Transformer parameters from HF Hub.
-=======
-    Fill in the Curated Transformer config parameters.
->>>>>>> e62353c0
 
     DOCS: https://spacy.io/api/cli#init-fill-curated-transformer
     """
